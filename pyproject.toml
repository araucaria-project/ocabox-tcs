--- conflicted
+++ resolved
@@ -12,13 +12,8 @@
 
 [tool.poetry.dependencies]
 python = "^3.12"
-<<<<<<< HEAD
-serverish = {version = "^1.4.0", extras = ["messenger"]}  # for NATS
-ocabox = {git = "https://github.com/araucaria-project/ocabox.git", branch = 'feat/request_special_permission'}
-=======
 serverish = {version = "^1.4.3", extras = ["messenger"]}  # for NATS
 ocabox = {git = "https://github.com/araucaria-project/ocabox.git"}
->>>>>>> a0c7be1b
 # CLI dependencies are optional (install with: pip install ocabox-tcs[cli])
 typer = {version = "^0.19.2", optional = true}  # CLI framework
 rich = {version = "^13.0.0", optional = true}  # For colorful terminal output
