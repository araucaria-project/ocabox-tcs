--- conflicted
+++ resolved
@@ -12,17 +12,12 @@
 
 [tool.poetry.dependencies]
 python = "^3.12"
-<<<<<<< HEAD
-serverish = {version = "^1.0.0", extras = ["messenger"]}  # for NATS
-ocabox = {git = "https://github.com/araucaria-project/ocabox.git", branch = "feat/request_special_permission"}
-=======
 serverish = {version = "^1.4.3", extras = ["messenger"]}  # for NATS
 ocabox = {git = "https://github.com/araucaria-project/ocabox.git"}
 # CLI dependencies are optional (install with: pip install ocabox-tcs[cli])
 typer = {version = "^0.19.2", optional = true}  # CLI framework
 rich = {version = "^13.0.0", optional = true}  # For colorful terminal output
 textual = {version = "^0.40.0", optional = true}  # For future monitor mode
->>>>>>> 145a07c0
 
 [tool.poetry.group.dev.dependencies]
 pytest = "^7.4.0"
